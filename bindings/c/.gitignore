--- conflicted
+++ resolved
@@ -1,7 +1,6 @@
 build/
 docs/
 
-<<<<<<< HEAD
 *.o
 
 examples/*
@@ -9,7 +8,4 @@
 !examples/*.h
 !examples/*.c
 !examples/*.cc
-!examples/*.cpp
-=======
-*.o
->>>>>>> 593a7890
+!examples/*.cpp