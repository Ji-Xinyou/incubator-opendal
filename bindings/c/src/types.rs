// Licensed to the Apache Software Foundation (ASF) under one
// or more contributor license agreements.  See the NOTICE file
// distributed with this work for additional information
// regarding copyright ownership.  The ASF licenses this file
// to you under the Apache License, Version 2.0 (the
// "License"); you may not use this file except in compliance
// with the License.  You may obtain a copy of the License at
//
//   http://www.apache.org/licenses/LICENSE-2.0
//
// Unless required by applicable law or agreed to in writing,
// software distributed under the License is distributed on an
// "AS IS" BASIS, WITHOUT WARRANTIES OR CONDITIONS OF ANY
// KIND, either express or implied.  See the License for the
// specific language governing permissions and limitations
// under the License.

use std::collections::HashMap;
use std::os::raw::c_char;

/// \brief opendal_bytes carries raw-bytes with its length
///
/// The opendal_bytes type is a C-compatible substitute for Vec type
/// in Rust, it has to be manually freed. You have to call opendal_bytes_free()
/// to free the heap memory to avoid memory leak.
///
/// @see opendal_bytes_free
#[repr(C)]
pub struct opendal_bytes {
    /// Pointing to the byte array on heap
    pub data: *const u8,
    /// The length of the byte array
    pub len: usize,
}

impl opendal_bytes {
    /// Construct a [`opendal_bytes`] from the Rust [`Vec`] of bytes
    pub(crate) fn new(vec: Vec<u8>) -> Self {
        let data = vec.as_ptr();
        let len = vec.len();
        std::mem::forget(vec);
        Self { data, len }
    }

    /// \brief Frees the heap memory used by the opendal_bytes
    #[no_mangle]
    pub unsafe extern "C" fn opendal_bytes_free(bs: *mut opendal_bytes) {
        if !bs.is_null() {
            let data_mut = unsafe { (*bs).data as *mut u8 };
            // free the vector
            let _ = unsafe { Vec::from_raw_parts(data_mut, (*bs).len, (*bs).len) };
            // free the pointer
            let _ = unsafe { Box::from_raw(bs) };
        }
    }
}

#[allow(clippy::from_over_into)]
impl Into<bytes::Bytes> for opendal_bytes {
    fn into(self) -> bytes::Bytes {
        let slice = unsafe { std::slice::from_raw_parts(self.data, self.len) };
        bytes::Bytes::copy_from_slice(slice)
    }
}

/// \brief The configuration for the initialization of opendal_operator.
///
/// \note This is also a heap-allocated struct, please free it after you use it
///
/// @see opendal_operator_new has an example of using opendal_operator_options
/// @see opendal_operator_options_new This function construct the operator
/// @see opendal_operator_options_free This function frees the heap memory of the operator
/// @see opendal_operator_options_set This function allow you to set the options
#[repr(C)]
pub struct opendal_operator_options {
    /// The pointer to the Rust HashMap<String, String>
    /// Only touch this on judging whether it is NULL.
    inner: *mut HashMap<String, String>,
}

impl opendal_operator_options {
    /// \brief Construct a heap-allocated opendal_operator_options
    ///
    /// @return An empty opendal_operator_option, which could be set by
    /// opendal_operator_option_set().
    ///
    /// @see opendal_operator_option_set
    #[no_mangle]
    pub extern "C" fn opendal_operator_options_new() -> *mut Self {
        let map: HashMap<String, String> = HashMap::default();
        let options = Self {
            inner: Box::into_raw(Box::new(map)),
        };

        Box::into_raw(Box::new(options))
    }

    /// \brief Set a Key-Value pair inside opendal_operator_options
    ///
    /// # Safety
    ///
    /// This function is unsafe because it dereferences and casts the raw pointers
    /// Make sure the pointer of `key` and `value` point to a valid string.
    ///
    /// # Example
    ///
    /// ```C
    /// opendal_operator_options *options = opendal_operator_options_new();
    /// opendal_operator_options_set(options, "root", "/myroot");
    ///
    /// // .. use your opendal_operator_options
    ///
    /// opendal_operator_options_free(options);
    /// ```
    #[no_mangle]
    pub unsafe extern "C" fn opendal_operator_options_set(
        &mut self,
        key: *const c_char,
        value: *const c_char,
    ) {
        let k = unsafe { std::ffi::CStr::from_ptr(key) }
            .to_str()
            .unwrap()
            .to_string();
        let v = unsafe { std::ffi::CStr::from_ptr(value) }
            .to_str()
            .unwrap()
            .to_string();
        (*self.inner).insert(k, v);
    }

    /// Returns a reference to the underlying [`HashMap<String, String>`]
    pub(crate) fn as_ref(&self) -> &HashMap<String, String> {
        unsafe { &*(self.inner) }
    }

    /// \brief Free the allocated memory used by [`opendal_operator_options`]
    #[no_mangle]
    pub unsafe extern "C" fn opendal_operator_options_free(
        options: *const opendal_operator_options,
    ) {
        let _ = unsafe { Box::from_raw((*options).inner) };
        let _ = unsafe { Box::from_raw(options as *mut opendal_operator_options) };
    }
<<<<<<< HEAD
=======
}

/// \brief BlockingLister is designed to list entries at given path in a blocking
/// manner.
///
/// Users can construct Lister by `blocking_list` or `blocking_scan`(currently not supported in C binding)
///
/// For examples, please see the comment section of opendal_operator_blocking_list()
/// @see opendal_operator_blocking_list()
#[repr(C)]
pub struct opendal_blocking_lister {
    inner: *mut od::BlockingLister,
}

impl opendal_blocking_lister {
    pub(crate) fn new(lister: od::BlockingLister) -> Self {
        Self {
            inner: Box::into_raw(Box::new(lister)),
        }
    }

    /// \brief Return the next object to be listed
    ///
    /// Lister is an iterator of the objects under its path, this method is the same as
    /// calling next() on the iterator
    ///
    /// For examples, please see the comment section of opendal_operator_blocking_list()
    /// @see opendal_operator_blocking_list()
    #[no_mangle]
    pub unsafe extern "C" fn opendal_lister_next(&self) -> *mut opendal_list_entry {
        let e = (*self.inner).next();
        if e.is_none() {
            return std::ptr::null_mut();
        }

        match e.unwrap() {
            Ok(e) => Box::into_raw(Box::new(opendal_list_entry::new(e))),
            Err(_) => std::ptr::null_mut(),
        }
    }

    /// \brief Free the heap-allocated metadata used by opendal_blocking_lister
    #[no_mangle]
    pub unsafe extern "C" fn opendal_lister_free(p: *const opendal_blocking_lister) {
        unsafe {
            let _ = Box::from_raw((*p).inner);
            let _ = Box::from_raw(p as *mut opendal_blocking_lister);
        }
    }
}

/// \brief opendal_list_entry is the entry under a path, which is listed from the opendal_blocking_lister
///
/// For examples, please see the comment section of opendal_operator_blocking_list()
/// @see opendal_operator_blocking_list()
/// @see opendal_list_entry_path()
/// @see opendal_list_entry_name()
#[repr(C)]
pub struct opendal_list_entry {
    inner: *mut od::Entry,
}

impl opendal_list_entry {
    /// Used to convert the Rust type into C type
    pub(crate) fn new(entry: od::Entry) -> Self {
        Self {
            inner: Box::into_raw(Box::new(entry)),
        }
    }

    /// \brief Path of entry.
    ///
    /// Path is relative to operator's root. Only valid in current operator.
    ///
    /// \note To free the string, you can directly call free()
    #[no_mangle]
    pub unsafe extern "C" fn opendal_list_entry_path(&self) -> *mut c_char {
        let s = (*self.inner).path();
        let c_str = CString::new(s).unwrap();
        c_str.into_raw()
    }

    /// \brief Name of entry.
    ///
    /// Name is the last segment of path.
    /// If this entry is a dir, `Name` MUST endswith `/`
    /// Otherwise, `Name` MUST NOT endswith `/`.
    ///
    /// \note To free the string, you can directly call free()
    #[no_mangle]
    pub unsafe extern "C" fn opendal_list_entry_name(&self) -> *mut c_char {
        let s = (*self.inner).name();
        let c_str = CString::new(s).unwrap();
        c_str.into_raw()
    }

    /// \brief Frees the heap memory used by the opendal_list_entry
    #[no_mangle]
    pub unsafe extern "C" fn opendal_list_entry_free(ptr: *mut opendal_list_entry) {
        if !ptr.is_null() {
            let _ = unsafe { Box::from_raw((*ptr).inner) };
            let _ = unsafe { Box::from_raw(ptr) };
        }
    }
}

#[repr(C)]
pub struct opendal_reader {
    inner: *mut od::BlockingReader,
}

#[repr(C)]
pub struct opendal_result_reader_read {
    pub size: usize,
    pub error: *mut opendal_error,
}

impl opendal_reader {
    pub(crate) fn new(reader: od::BlockingReader) -> Self {
        Self {
            inner: Box::into_raw(Box::new(reader)),
        }
    }

    #[no_mangle]
    pub unsafe extern "C" fn opendal_reader_read(
        &self,
        buf: *mut u8,
        len: usize,
    ) -> opendal_result_reader_read {
        if buf.is_null() {
            panic!("The buffer given is pointing at NULL");
        }
        let buf = unsafe { std::slice::from_raw_parts_mut(buf, len) };
        let r = (*self.inner).read_exact(buf);

        match r {
            Ok(_) => opendal_result_reader_read {
                size: len,
                error: std::ptr::null_mut(),
            },
            Err(e) => {
                let e = Box::new(opendal_error::manual_error(
                    opendal_code::OPENDAL_UNEXPECTED,
                    e.to_string(),
                ));
                opendal_result_reader_read {
                    size: 0,
                    error: Box::into_raw(e),
                }
            }
        }
    }

    #[no_mangle]
    pub unsafe extern "C" fn opendal_reader_free(ptr: *mut opendal_reader) {
        if !ptr.is_null() {
            let _ = unsafe { Box::from_raw((*ptr).inner) };
            let _ = unsafe { Box::from_raw(ptr) };
        }
    }
>>>>>>> 412cf972
}<|MERGE_RESOLUTION|>--- conflicted
+++ resolved
@@ -142,168 +142,4 @@
         let _ = unsafe { Box::from_raw((*options).inner) };
         let _ = unsafe { Box::from_raw(options as *mut opendal_operator_options) };
     }
-<<<<<<< HEAD
-=======
 }
-
-/// \brief BlockingLister is designed to list entries at given path in a blocking
-/// manner.
-///
-/// Users can construct Lister by `blocking_list` or `blocking_scan`(currently not supported in C binding)
-///
-/// For examples, please see the comment section of opendal_operator_blocking_list()
-/// @see opendal_operator_blocking_list()
-#[repr(C)]
-pub struct opendal_blocking_lister {
-    inner: *mut od::BlockingLister,
-}
-
-impl opendal_blocking_lister {
-    pub(crate) fn new(lister: od::BlockingLister) -> Self {
-        Self {
-            inner: Box::into_raw(Box::new(lister)),
-        }
-    }
-
-    /// \brief Return the next object to be listed
-    ///
-    /// Lister is an iterator of the objects under its path, this method is the same as
-    /// calling next() on the iterator
-    ///
-    /// For examples, please see the comment section of opendal_operator_blocking_list()
-    /// @see opendal_operator_blocking_list()
-    #[no_mangle]
-    pub unsafe extern "C" fn opendal_lister_next(&self) -> *mut opendal_list_entry {
-        let e = (*self.inner).next();
-        if e.is_none() {
-            return std::ptr::null_mut();
-        }
-
-        match e.unwrap() {
-            Ok(e) => Box::into_raw(Box::new(opendal_list_entry::new(e))),
-            Err(_) => std::ptr::null_mut(),
-        }
-    }
-
-    /// \brief Free the heap-allocated metadata used by opendal_blocking_lister
-    #[no_mangle]
-    pub unsafe extern "C" fn opendal_lister_free(p: *const opendal_blocking_lister) {
-        unsafe {
-            let _ = Box::from_raw((*p).inner);
-            let _ = Box::from_raw(p as *mut opendal_blocking_lister);
-        }
-    }
-}
-
-/// \brief opendal_list_entry is the entry under a path, which is listed from the opendal_blocking_lister
-///
-/// For examples, please see the comment section of opendal_operator_blocking_list()
-/// @see opendal_operator_blocking_list()
-/// @see opendal_list_entry_path()
-/// @see opendal_list_entry_name()
-#[repr(C)]
-pub struct opendal_list_entry {
-    inner: *mut od::Entry,
-}
-
-impl opendal_list_entry {
-    /// Used to convert the Rust type into C type
-    pub(crate) fn new(entry: od::Entry) -> Self {
-        Self {
-            inner: Box::into_raw(Box::new(entry)),
-        }
-    }
-
-    /// \brief Path of entry.
-    ///
-    /// Path is relative to operator's root. Only valid in current operator.
-    ///
-    /// \note To free the string, you can directly call free()
-    #[no_mangle]
-    pub unsafe extern "C" fn opendal_list_entry_path(&self) -> *mut c_char {
-        let s = (*self.inner).path();
-        let c_str = CString::new(s).unwrap();
-        c_str.into_raw()
-    }
-
-    /// \brief Name of entry.
-    ///
-    /// Name is the last segment of path.
-    /// If this entry is a dir, `Name` MUST endswith `/`
-    /// Otherwise, `Name` MUST NOT endswith `/`.
-    ///
-    /// \note To free the string, you can directly call free()
-    #[no_mangle]
-    pub unsafe extern "C" fn opendal_list_entry_name(&self) -> *mut c_char {
-        let s = (*self.inner).name();
-        let c_str = CString::new(s).unwrap();
-        c_str.into_raw()
-    }
-
-    /// \brief Frees the heap memory used by the opendal_list_entry
-    #[no_mangle]
-    pub unsafe extern "C" fn opendal_list_entry_free(ptr: *mut opendal_list_entry) {
-        if !ptr.is_null() {
-            let _ = unsafe { Box::from_raw((*ptr).inner) };
-            let _ = unsafe { Box::from_raw(ptr) };
-        }
-    }
-}
-
-#[repr(C)]
-pub struct opendal_reader {
-    inner: *mut od::BlockingReader,
-}
-
-#[repr(C)]
-pub struct opendal_result_reader_read {
-    pub size: usize,
-    pub error: *mut opendal_error,
-}
-
-impl opendal_reader {
-    pub(crate) fn new(reader: od::BlockingReader) -> Self {
-        Self {
-            inner: Box::into_raw(Box::new(reader)),
-        }
-    }
-
-    #[no_mangle]
-    pub unsafe extern "C" fn opendal_reader_read(
-        &self,
-        buf: *mut u8,
-        len: usize,
-    ) -> opendal_result_reader_read {
-        if buf.is_null() {
-            panic!("The buffer given is pointing at NULL");
-        }
-        let buf = unsafe { std::slice::from_raw_parts_mut(buf, len) };
-        let r = (*self.inner).read_exact(buf);
-
-        match r {
-            Ok(_) => opendal_result_reader_read {
-                size: len,
-                error: std::ptr::null_mut(),
-            },
-            Err(e) => {
-                let e = Box::new(opendal_error::manual_error(
-                    opendal_code::OPENDAL_UNEXPECTED,
-                    e.to_string(),
-                ));
-                opendal_result_reader_read {
-                    size: 0,
-                    error: Box::into_raw(e),
-                }
-            }
-        }
-    }
-
-    #[no_mangle]
-    pub unsafe extern "C" fn opendal_reader_free(ptr: *mut opendal_reader) {
-        if !ptr.is_null() {
-            let _ = unsafe { Box::from_raw((*ptr).inner) };
-            let _ = unsafe { Box::from_raw(ptr) };
-        }
-    }
->>>>>>> 412cf972
-}